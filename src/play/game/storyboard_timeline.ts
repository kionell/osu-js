--- conflicted
+++ resolved
@@ -19,17 +19,7 @@
   Container,
   Texture,
 } from "pixi.js";
-<<<<<<< HEAD
 
-=======
-import { EasingFunctions, lerp, lerpRGB } from "../anim";
-import { LoadedBeatmap } from "../api/beatmap-loader";
-import {
-  getAllFramePaths,
-  OSU_PIXELS_SCREEN_SIZE,
-} from "../constants";
-import { Background } from "./background";
->>>>>>> 0679324b
 import {
   DisplayObjectTimeline,
   DOTimelineInstance,
@@ -46,50 +36,18 @@
 import { LoadedBeatmap } from "../api/beatmap-loader";
 
 export class StoryboardLayerTimeline extends Container {
-<<<<<<< HEAD
   private timeline: DisplayObjectTimeline;
   private storyboardResources: Map<string, Texture>;
 
   constructor(beatmap: LoadedBeatmap, layer: keyof typeof LayerType) {
     super();
+    const { storyboardResources, storyboard, background, data } = loadedBeatmap;
+
 
     this.storyboardResources = beatmap.storyboardResources;
 
     // Mask all storyboard layers except "Video" layer if storyboard is 4:3.
     if (!beatmap.data.general.widescreenStoryboard && layer !== 'Video') {
-=======
-  private background: Background | null = null;
-  private timeline: DisplayObjectTimeline;
-  private storyboardResources: Map<string, Texture>;
-
-  public constructor(
-    loadedBeatmap: LoadedBeatmap,
-    layer: typeof VISIBLE_LAYERS[number]
-  ) {
-    super();
-    const { storyboardResources, storyboard, background, data } = loadedBeatmap;
-
-    this.storyboardResources = storyboardResources;
-
-    if (
-      layer === "Background" &&
-      background &&
-      data.events.background &&
-      !storyboardResources.has(data.events.background)
-    ) {
-      // Background not referenced in storyboard, so it should always be rendered behind everything else
-      this.background = new Background(loadedBeatmap);
-      this.background.tint = utils.rgb2hex([
-        STORYBOARD_BRIGHTNESS,
-        STORYBOARD_BRIGHTNESS,
-        STORYBOARD_BRIGHTNESS,
-      ]);
-
-      this.addChild(this.background);
-    }
-
-    if (!data.general.widescreenStoryboard) {
->>>>>>> 0679324b
       STORYBOARD_STANDARD_MASK.setParent(this);
       this.mask = STORYBOARD_STANDARD_MASK;
     }
@@ -175,6 +133,5 @@
     if (this.childOrderDirty) {
       this.timeline.sortChildren();
     }
-    this.background?.update(timeMs);
   }
 }