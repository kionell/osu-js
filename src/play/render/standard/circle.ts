import { Circle } from "osu-standard-stable";
import {
  Container,
  Sprite,
  IDestroyOptions,
  IBitmapTextStyle,
  BLEND_MODES,
} from "pixi.js";
import { Easing, MathUtils } from "osu-classes";
import { IUpdatable } from "../../game/timeline";
import { FONT_VENERA_FACE } from "../../resources/fonts";
import {
  TEXTURE_FLASH,
  TEXTURE_NUMBER_GLOW,
  TEXTURE_OSU_RING,
  TEXTURE_SKIN_DEFAULT_GAMEPLAY_OSU_APPROACH_CIRCLE,
  TEXTURE_SKIN_DEFAULT_GAMEPLAY_OSU_RING_GLOW,
} from "../../resources/textures";
import { CircleTriangles } from "./components/circle_triangles";
import { BitmapTextShadowed } from "../common/bitmap_text_shadowed";

const NUMBER_STYLE: Partial<IBitmapTextStyle> = {
  fontName: FONT_VENERA_FACE,
  fontSize: 80,
};

// https://github.com/ppy/osu/blob/513ba69f6f8d61b83cc2552ae561633e3815c5c5/osu.Game.Rulesets.Osu/Skinning/Legacy/LegacyApproachCircle.cs#L46
const APPROACH_CIRCLE_SCALE_FACTOR = Math.fround(128 / 118);
const APPROACH_CIRCLE_SCALE_INITIAL = 4 * APPROACH_CIRCLE_SCALE_FACTOR;
const APPROACH_CIRCLE_SCALE_EXIT = APPROACH_CIRCLE_SCALE_FACTOR;

const FLASH_IN_TIME = 40;
const FLASH_OUT_TIME = 100;
const SCALE_TIME = 400;

// TODO: Why the fade out time twice as long as the scale time?
const FADE_OUT_TIME = 800;

export class CirclePiece extends Container implements IUpdatable {
  public static EXIT_ANIMATION_DURATION = FADE_OUT_TIME;

  private hitObject: Circle;

  private approachFadeInTime: number;
  private approachContainer: Container;
  private approachCircle: Sprite;
  
  private circleContainer: Container;
  private glow: Sprite;
  private circle: CircleTriangles;
  private numberGlow: Sprite;
  private number: BitmapTextShadowed;
  private ring: Sprite;
  private flash: Sprite;

  public constructor(hitObject: Circle, color: number) {
    super();
    this.hitObject = hitObject;

    // TODO: Why times 2?
    this.scale.set(hitObject.scale / 2);

    this.approachFadeInTime = Math.min(
      this.hitObject.timeFadeIn * 2, 
      this.hitObject.timePreempt
    );

    this.approachContainer = new Container();
    this.approachCircle = Sprite.from(
      TEXTURE_SKIN_DEFAULT_GAMEPLAY_OSU_APPROACH_CIRCLE
    );
    this.approachCircle.anchor.set(0.5);
    this.approachCircle.tint = color;
    this.approachContainer.addChild(this.approachCircle);
    this.addChild(this.approachContainer);

    this.circleContainer = new Container();
    this.circle = new CircleTriangles(color);
    this.circleContainer.addChild(this.circle);

    this.glow = Sprite.from(TEXTURE_SKIN_DEFAULT_GAMEPLAY_OSU_RING_GLOW);
    this.glow.blendMode = BLEND_MODES.ADD;
    this.glow.anchor.set(0.5);
    this.glow.alpha = 0.5;
    this.glow.tint = color;
    this.circleContainer.addChild(this.glow);

    this.numberGlow = Sprite.from(TEXTURE_NUMBER_GLOW);
    this.numberGlow.scale.set(0.85);
    this.numberGlow.alpha = 0.5;
    this.numberGlow.anchor.set(0.5);
    this.numberGlow.blendMode = BLEND_MODES.ADD;
    this.circleContainer.addChild(this.numberGlow);

    const label = (hitObject.currentComboIndex + 1).toString();
    this.number = new BitmapTextShadowed(label, NUMBER_STYLE);
    this.number.setAnchor(0.5);
    this.number.y = 8;
    this.circleContainer.addChild(this.number);

    this.ring = Sprite.from(TEXTURE_OSU_RING);
    this.ring.anchor.set(0.5);
    this.circleContainer.addChild(this.ring);

    this.flash = Sprite.from(TEXTURE_FLASH);
    this.flash.blendMode = BLEND_MODES.ADD;
    this.flash.anchor.set(0.5);
    this.flash.alpha = 0;
    this.circleContainer.addChild(this.flash);
    this.addChild(this.circleContainer);
  }

  // TODO: Should be able to handle non-monotonic updates
  update(timeMs: number): void {
    this.circle.update(timeMs);

    const timeRelativeMs = timeMs - this.hitObject.startTime;

<<<<<<< HEAD
    // Entering
    if (timeRelativeMs <= 0) {
      return this.animateEntering(timeRelativeMs); 
    }

    // Flash
    const flashInProgress = timeRelativeMs / FLASH_IN_TIME;

    if (flashInProgress < 1) {
      this.approachContainer.visible = false;

      return this.animateFlashPhase1(flashInProgress);
    }

    return this.animateFlashPhase2(timeRelativeMs);
  }

  private animateEntering(timeRelativeMs: number): void {
    const timeRelativeEnterMs = timeRelativeMs + this.hitObject.timePreempt;
    const fadeInProgress = timeRelativeEnterMs / this.hitObject.timeFadeIn

    this.circleContainer.alpha = MathUtils.lerpClamped01(fadeInProgress, 0, 1);

    const approachFadeProgress = timeRelativeEnterMs / this.approachFadeInTime;

    this.approachContainer.alpha = MathUtils.lerp(approachFadeProgress, 0, 1);

    this.approachContainer.scale.set(
      MathUtils.lerpClamped01(
        timeRelativeEnterMs / this.hitObject.timePreempt, 
        APPROACH_CIRCLE_SCALE_INITIAL, 
        APPROACH_CIRCLE_SCALE_EXIT
      )
    );
  }

  private animateFlashPhase1(flashInProgress: number): void {
    this.flash.alpha = MathUtils.lerpClamped01(flashInProgress, 0, 0.8);
  }

  private animateFlashPhase2(timeRelativeMs: number): void {
    // Exploding
    // TODO: Add Particles

    const flashOutProgress = timeRelativeMs / FLASH_OUT_TIME;
    const fadeOutProgress = timeRelativeMs / (FADE_OUT_TIME / 2);
    const scaleProgress = Easing.outQuad(timeRelativeMs / SCALE_TIME);
    const scaleOutFactor = MathUtils.lerpClamped01(scaleProgress, 1, 1.5);

    this.flash.alpha = MathUtils.lerpClamped01(flashOutProgress, 1, 0);
    this.circleContainer.alpha = MathUtils.lerpClamped01(fadeOutProgress, 1, 0);
    this.circleContainer.scale.set(scaleOutFactor);

    // After the flash, we can hide some elements that were behind it.
    if (this.ring.visible) this.ring.visible = false;
    if (this.circle.visible) this.circle.visible = false;
    if (this.number.visible) this.number.visible = false;

    if (this.circleContainer.alpha < 0.01 && this.circleContainer.visible) {
      this.circleContainer.visible = false;
=======
    if (timeRelativeMs >= 0) {
      // Exploding
      // TODO: Add Particles

      // Expand during explosion
      this.scale.set(
        MathUtils.lerpClamped01(timeRelativeMs / SCALE_TIME, 1.0, 1.5) *
          this.initialScale
      );

      // Flash
      const progressPhase1 = timeRelativeMs / FLASH_IN_TIME;
      if (progressPhase1 < 1) {
        // Phase 1
        this.flash.alpha = MathUtils.clamp01(progressPhase1);
      } else {
        // Phase 2
        this.approachCircle.visible = false;
        this.circle.visible = false;
        this.numberGlow.visible = false;
        this.number.visible = false;
        this.ring.visible = false;
        const progressPhase2 = timeRelativeMs - FLASH_IN_TIME;

        // TODO: Probably slightly incorrect because flash is faded twice
        this.flash.alpha = MathUtils.clamp01(
          1 - progressPhase2 / FLASH_OUT_TIME
        );
        this.alpha = MathUtils.clamp01(1 - progressPhase2 / FADE_OUT_TIME);
      }
    } else {
      // Entering

      const timeRelativeEnterMs = timeRelativeMs + this.hitObject.timePreempt;

      this.alpha = MathUtils.lerpClamped01(
        timeRelativeEnterMs / this.hitObject.timeFadeIn,
        0,
        1
      );

      this.approachCircle.scale.set(
        MathUtils.lerpClamped01(
          timeRelativeEnterMs / this.hitObject.timePreempt,
          4,
          1
        )
      );
>>>>>>> 602cbafa
    }
  }

  destroy(options?: boolean | IDestroyOptions): void {
    super.destroy(options);
  }
}<|MERGE_RESOLUTION|>--- conflicted
+++ resolved
@@ -41,9 +41,9 @@
 
   private hitObject: Circle;
 
-  private approachFadeInTime: number;
   private approachContainer: Container;
   private approachCircle: Sprite;
+  private approachFadeInTime: number;
   
   private circleContainer: Container;
   private glow: Sprite;
@@ -116,7 +116,6 @@
 
     const timeRelativeMs = timeMs - this.hitObject.startTime;
 
-<<<<<<< HEAD
     // Entering
     if (timeRelativeMs <= 0) {
       return this.animateEntering(timeRelativeMs); 
@@ -177,56 +176,6 @@
 
     if (this.circleContainer.alpha < 0.01 && this.circleContainer.visible) {
       this.circleContainer.visible = false;
-=======
-    if (timeRelativeMs >= 0) {
-      // Exploding
-      // TODO: Add Particles
-
-      // Expand during explosion
-      this.scale.set(
-        MathUtils.lerpClamped01(timeRelativeMs / SCALE_TIME, 1.0, 1.5) *
-          this.initialScale
-      );
-
-      // Flash
-      const progressPhase1 = timeRelativeMs / FLASH_IN_TIME;
-      if (progressPhase1 < 1) {
-        // Phase 1
-        this.flash.alpha = MathUtils.clamp01(progressPhase1);
-      } else {
-        // Phase 2
-        this.approachCircle.visible = false;
-        this.circle.visible = false;
-        this.numberGlow.visible = false;
-        this.number.visible = false;
-        this.ring.visible = false;
-        const progressPhase2 = timeRelativeMs - FLASH_IN_TIME;
-
-        // TODO: Probably slightly incorrect because flash is faded twice
-        this.flash.alpha = MathUtils.clamp01(
-          1 - progressPhase2 / FLASH_OUT_TIME
-        );
-        this.alpha = MathUtils.clamp01(1 - progressPhase2 / FADE_OUT_TIME);
-      }
-    } else {
-      // Entering
-
-      const timeRelativeEnterMs = timeRelativeMs + this.hitObject.timePreempt;
-
-      this.alpha = MathUtils.lerpClamped01(
-        timeRelativeEnterMs / this.hitObject.timeFadeIn,
-        0,
-        1
-      );
-
-      this.approachCircle.scale.set(
-        MathUtils.lerpClamped01(
-          timeRelativeEnterMs / this.hitObject.timePreempt,
-          4,
-          1
-        )
-      );
->>>>>>> 602cbafa
     }
   }
 
