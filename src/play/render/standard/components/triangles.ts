import { MathUtils } from "osu-classes";
import { MeshGeometry } from "pixi.js";
import { MathUtils } from "osu-classes";

const MIN_TRIANGLE_COUNT = 4;
const MAX_TRIANGLE_COUNT = 8;

const TRIANGLE_SIZE_MIN = 0.2;
const TRIANGLE_SIZE_MAX = 0.4;
const TRIANGLE_X_MIN = 0.2;
const TRIANGLE_X_MAX = 1 - TRIANGLE_X_MIN;
const TRIANGLE_SPEED_MIN = 0.0001;
const TRIANGLE_SPEED_MAX = 0.0002;

const SQRT3_2 = Math.sqrt(3) / 2;

export class Triangles extends MeshGeometry {
  private triangleCount: number;
  private trianglePositions: Float32Array;
  private triangleSizes: Float32Array;
  private triangleSpeeds: Float32Array;
  private vertices: Float32Array;
  private lastTimeMs = NaN;

  constructor() {
    const triangleCount = MathUtils.clamp(
      Math.round(Math.random() * MAX_TRIANGLE_COUNT),
      MIN_TRIANGLE_COUNT,
      MAX_TRIANGLE_COUNT
    );

    const vertices = new Float32Array(triangleCount * 6);
    const index = new Uint16Array(triangleCount * 3);
    for (let i = 0; i < index.length; i++) {
      index[i] = i;
    }

    super(vertices, undefined, index);

    this.triangleCount = triangleCount;
    this.trianglePositions = new Float32Array(triangleCount * 2);
    this.triangleSizes = new Float32Array(triangleCount);
    this.triangleSpeeds = new Float32Array(triangleCount);
    this.vertices = vertices;

    this.resetTriangles();
  }

  public resetTriangles() {
<<<<<<< HEAD
    for (let i = 0; i < this.triangleCount; i++) {
      const size = lerp(Math.random(), TRIANGLE_SIZE_MIN, TRIANGLE_SIZE_MAX);
      const x = lerp(Math.random(), TRIANGLE_X_MIN, TRIANGLE_X_MAX);
      const y = lerp(Math.random(), -size, 1 + size);
      const speed = lerp(Math.random(), TRIANGLE_SPEED_MIN, TRIANGLE_SPEED_MAX);
=======
    for (let i = 0; i < TRIANGLE_COUNT; i++) {
      const size = MathUtils
        .lerpClamped01(Math.random(), TRIANGLE_SIZE_MIN, TRIANGLE_SIZE_MAX);
      const x = MathUtils
        .lerpClamped01(Math.random(), TRIANGLE_X_MIN, TRIANGLE_X_MAX);
      const y = MathUtils
        .lerpClamped01(Math.random(), -size, 1 + size);
      const speed = MathUtils
        .lerpClamped01(Math.random(), TRIANGLE_SPEED_MIN, TRIANGLE_SPEED_MAX);
>>>>>>> 516b6396

      this.trianglePositions[i * 2] = x;
      this.trianglePositions[i * 2 + 1] = y;
      this.triangleSizes[i] = size;
      this.triangleSpeeds[i] = speed;
    }

    this.recalculateVertices();
  }

  private recalculateVertices() {
    for (let i = 0; i < this.triangleCount; i++) {
      const j = i * 2;
      const x = this.trianglePositions[j + 0];
      const y = this.trianglePositions[j + 1];
      const size = this.triangleSizes[i];

      const dy1 = size;
      const dx2 = size * SQRT3_2;
      const dy2 = size * 0.5;

      const k = i * 6;
      this.vertices[k + 0] = x;
      this.vertices[k + 1] = y - dy1;
      this.vertices[k + 2] = x + dx2;
      this.vertices[k + 3] = y + dy2;
      this.vertices[k + 4] = x - dx2;
      this.vertices[k + 5] = y + dy2;
    }

    // Mark vertices as dirty, forcing a re-upload
    this.buffers[0]._updateID++;
  }

  update(timeMs: number) {
    const deltaMs = timeMs - this.lastTimeMs;
    const forward = deltaMs >= 0;
    this.lastTimeMs = timeMs;

    if (isNaN(deltaMs)) {
      return;
    }

    for (let i = 0; i < this.triangleCount; i++) {
      const j = i * 2;
      let x = this.trianglePositions[j + 0];
      let y = this.trianglePositions[j + 1];
      let size = this.triangleSizes[i];
      y -= deltaMs * this.triangleSpeeds[i];
      if (forward ? y < -size : y > 1 + size) {
        this.triangleSpeeds[i] = MathUtils.lerpClamped01(
          Math.random(),
          TRIANGLE_SPEED_MIN,
          TRIANGLE_SPEED_MAX
        );
        y = forward ? 1 + size : -size;
        x = MathUtils.lerpClamped01(
          Math.random(), 
          TRIANGLE_X_MIN, 
          TRIANGLE_X_MAX
        );
      }
      this.trianglePositions[j + 0] = x;
      this.trianglePositions[j + 1] = y;
    }

    this.recalculateVertices();
  }
}<|MERGE_RESOLUTION|>--- conflicted
+++ resolved
@@ -1,4 +1,3 @@
-import { MathUtils } from "osu-classes";
 import { MeshGeometry } from "pixi.js";
 import { MathUtils } from "osu-classes";
 
@@ -47,14 +46,7 @@
   }
 
   public resetTriangles() {
-<<<<<<< HEAD
     for (let i = 0; i < this.triangleCount; i++) {
-      const size = lerp(Math.random(), TRIANGLE_SIZE_MIN, TRIANGLE_SIZE_MAX);
-      const x = lerp(Math.random(), TRIANGLE_X_MIN, TRIANGLE_X_MAX);
-      const y = lerp(Math.random(), -size, 1 + size);
-      const speed = lerp(Math.random(), TRIANGLE_SPEED_MIN, TRIANGLE_SPEED_MAX);
-=======
-    for (let i = 0; i < TRIANGLE_COUNT; i++) {
       const size = MathUtils
         .lerpClamped01(Math.random(), TRIANGLE_SIZE_MIN, TRIANGLE_SIZE_MAX);
       const x = MathUtils
@@ -63,7 +55,6 @@
         .lerpClamped01(Math.random(), -size, 1 + size);
       const speed = MathUtils
         .lerpClamped01(Math.random(), TRIANGLE_SPEED_MIN, TRIANGLE_SPEED_MAX);
->>>>>>> 516b6396
 
       this.trianglePositions[i * 2] = x;
       this.trianglePositions[i * 2 + 1] = y;
